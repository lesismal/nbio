--- conflicted
+++ resolved
@@ -86,23 +86,13 @@
 		return nil, u.returnError(w, r, http.StatusInternalServerError, err)
 	}
 
-	var nbc *nbio.Conn
-	nbc, ok = conn.(*nbio.Conn)
+	nbc, ok := conn.(*nbio.Conn)
 	if !ok {
-<<<<<<< HEAD
 		tlsConn, ok := conn.(*tls.Conn)
 		if !ok {
 			return nil, u.returnError(w, r, http.StatusInternalServerError, err)
 		}
-		c := tlsConn.Conn()
-		nbc, ok = c.(*nbio.Conn)
-=======
-		tlsNbc, ok := conn.(*tls.Conn)
-		if !ok {
-			return nil, u.returnError(w, r, http.StatusInternalServerError, err)
-		}
-		nbc, ok = tlsNbc.Conn().(*nbio.Conn)
->>>>>>> ac88e86b
+		nbc, ok = tlsConn.Conn().(*nbio.Conn)
 		if !ok {
 			return nil, u.returnError(w, r, http.StatusInternalServerError, err)
 		}
