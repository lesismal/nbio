
report: config/ws_tls_sticky.json
	./script/test.sh --build fuzzingclient /config/ws_tls_sticky.json examples/websocket_tls/sticky/server --follow-logs

clean:
	rm -fr report

summary:
	chmod -R 700 $(PWD)/report/
	cat $(PWD)/report/ws_tls_sticky/index.json

<<<<<<< HEAD
.PHONY: clean summary
=======
rerun: clean report summary

.PHONY: clean summary rerun
>>>>>>> fa219319
<|MERGE_RESOLUTION|>--- conflicted
+++ resolved
@@ -9,10 +9,6 @@
 	chmod -R 700 $(PWD)/report/
 	cat $(PWD)/report/ws_tls_sticky/index.json
 
-<<<<<<< HEAD
-.PHONY: clean summary
-=======
 rerun: clean report summary
 
-.PHONY: clean summary rerun
->>>>>>> fa219319
+.PHONY: clean summary rerun